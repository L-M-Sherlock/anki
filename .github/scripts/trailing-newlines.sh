--- conflicted
+++ resolved
@@ -1,16 +1,12 @@
 #!/bin/bash
 
-<<<<<<< HEAD
 set -eu -o pipefail ${SHELLFLAGS}
-=======
-set -eo pipefail
 
 # Checking version to force it fail the build if rg is not installed.
 # Because `set -e` does not work inside the subshell $()
 rg --version > /dev/null 2>&1
 
 files=$(rg -l '[^\n]\z' -g '!*.{png,svg,scss,json,sql}' || true)
->>>>>>> beee1f10
 
 if [ "$files" != "" ]; then
     echo "the following files are missing a newline on the last line:"
