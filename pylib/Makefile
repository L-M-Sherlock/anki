--- conflicted
+++ resolved
@@ -1,22 +1,4 @@
 SHELL := /bin/bash
-<<<<<<< HEAD
-=======
-FIND := $(if $(wildcard /bin/find),/bin/find,/usr/bin/find)
-MYPY_ARGS :=
-
-ifndef OS
-	OS := unknown
-endif
-
-ifndef UNAME
-	UNAME := unknown
-endif
-
-# https://anki.tenderapp.com/discussions/beta-testing/1860-error-unused-type-ignore-comment
-ifneq (${OS},Windows_NT)
-	MYPY_ARGS := --warn-unused-ignores
-endif
->>>>>>> beee1f10
 
 ifndef SHELLFLAGS
 	SHELLFLAGS :=
@@ -26,10 +8,20 @@
 MAKEFLAGS += --warn-undefined-variables
 MAKEFLAGS += --no-builtin-rules
 
+RUNARGS :=
+MYPY_ARGS :=
 FIND := $(if $(wildcard /bin/find),/bin/find,/usr/bin/find)
 
+ifndef OS
+	OS := unknown
+endif
+
+# https://anki.tenderapp.com/discussions/beta-testing/1860-error-unused-type-ignore-comment
+ifneq (${OS},Windows_NT)
+	MYPY_ARGS := --warn-unused-ignores
+endif
+
 .DELETE_ON_ERROR:
-RUNARGS :=
 .SUFFIXES:
 BLACKARGS := -t py36 anki tests setup.py tools/*.py --exclude='_pb2|buildinfo'
 ISORTARGS := anki tests setup.py
