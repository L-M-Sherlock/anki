--- conflicted
+++ resolved
@@ -541,8 +541,7 @@
 
         self.web.eval("setBackgrounds(%s);" % json.dumps(cols))
 
-<<<<<<< HEAD
-    def showDupes(self):
+    def showDupes(self) -> None:
         aqt.dialogs.open(
             "Browser",
             self.mw,
@@ -554,15 +553,6 @@
                     )
                 ),
             ),
-=======
-    def showDupes(self) -> None:
-        self.mw.browser_search(
-            SearchTerm(
-                dupe=SearchTerm.Dupe(
-                    notetype_id=self.note.model()["id"], first_field=self.note.fields[0]
-                )
-            )
->>>>>>> a56b09b9
         )
 
     def fieldsAreBlank(self, previousNote: Optional[Note] = None) -> bool:
