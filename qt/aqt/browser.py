--- conflicted
+++ resolved
@@ -13,11 +13,7 @@
 import aqt
 import aqt.forms
 from anki.cards import Card
-<<<<<<< HEAD
-from anki.collection import Collection, ConfigBoolKey
-=======
-from anki.collection import Collection, InvalidInput, SearchTerm
->>>>>>> 9bfe8e38
+from anki.collection import Collection, ConfigBoolKey, InvalidInput, SearchTerm
 from anki.consts import *
 from anki.lang import without_unicode_isolation
 from anki.models import NoteType
@@ -1068,82 +1064,6 @@
         )
         return subm
 
-<<<<<<< HEAD
-=======
-    # Favourites
-    ######################################################################
-
-    def _savedSearches(self):
-        ml = MenuList()
-        # make sure exists
-        if "savedFilters" not in self.col.conf:
-            self.col.set_config("savedFilters", {})
-
-        ml.addSeparator()
-
-        if self._currentFilterIsSaved():
-            ml.addItem(tr(TR.BROWSING_REMOVE_CURRENT_FILTER), self._onRemoveFilter)
-        else:
-            ml.addItem(tr(TR.BROWSING_SAVE_CURRENT_FILTER), self._onSaveFilter)
-
-        return ml
-
-    def _onSaveFilter(self) -> None:
-        try:
-            filt = self.col.build_search_string(self.form.searchEdit.lineEdit().text())
-        except InvalidInput as e:
-            show_invalid_search_error(e)
-        else:
-            name = getOnlyText(tr(TR.BROWSING_PLEASE_GIVE_YOUR_FILTER_A_NAME))
-            if not name:
-                return
-            conf = self.col.get_config("savedFilters")
-            conf[name] = filt
-            self.col.set_config("savedFilters", conf)
-            self.sidebar.refresh()
-
-    def _onRemoveFilter(self) -> None:
-        self.removeFilter(self._currentFilterIsSaved())
-
-    def removeFilter(self, name: str) -> None:
-        if not askUser(tr(TR.BROWSING_REMOVE_FROM_YOUR_SAVED_SEARCHES, val=name)):
-            return
-        conf = self.col.get_config("savedFilters")
-        del conf[name]
-        self.col.set_config("savedFilters", conf)
-        self.sidebar.refresh()
-
-    def renameFilter(self, old: str) -> None:
-        conf = self.col.get_config("savedFilters")
-        try:
-            filt = conf[old]
-        except KeyError:
-            return
-        new = getOnlyText(tr(TR.ACTIONS_NEW_NAME), default=old)
-        if new == old or not new:
-            return
-        conf[new] = filt
-        del conf[old]
-        self.col.set_config("savedFilters", conf)
-        self.sidebar.refresh()
-
-    # returns name if found
-    def _currentFilterIsSaved(self) -> Optional[str]:
-        filt = self.form.searchEdit.lineEdit().text()
-        try:
-            filt = self.col.build_search_string(filt)
-        except InvalidInput:
-            pass
-        for k, v in self.col.get_config("savedFilters").items():
-            try:
-                v = self.col.build_search_string(v)
-            except InvalidInput:
-                pass
-            if filt == v:
-                return k
-        return None
-
->>>>>>> 9bfe8e38
     # Info
     ######################################################################
 
